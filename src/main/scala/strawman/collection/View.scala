--- conflicted
+++ resolved
@@ -94,16 +94,14 @@
       }
   }
 
-<<<<<<< HEAD
+  case class FilterKeys[K, V](underlying: Iterable[(K, V)], p: K => Boolean) extends View[(K, V)] {
+    def iterator(): Iterator[(K, V)] = underlying.iterator().filter(kv => p(kv._1))
+  }
+
   /** A view that removes the duplicated elements **/
   class Distinct[A](val underlying: Iterable[A]) extends View[A] {
     def iterator(): Iterator[A] = underlying.iterator().distinct
-=======
-  case class FilterKeys[K, V](underlying: Iterable[(K, V)], p: K => Boolean) extends View[(K, V)] {
-    def iterator(): Iterator[(K, V)] = underlying.iterator().filter(kv => p(kv._1))
->>>>>>> e7bc050b
-  }
-
+  }
   /** A view that partitions an underlying collection into two views */
   case class Partition[A](underlying: Iterable[A], p: A => Boolean) {
 
